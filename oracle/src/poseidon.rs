//! This module implements Poseidon Hash Function primitive

use ark_ff::Field;
use serde::{Deserialize, Serialize};
use serde_with::serde_as;
use crate::permutations::{full_round, half_rounds};

pub trait SpongeConstants {
    const SPONGE_CAPACITY: usize = 1;
    const SPONGE_WIDTH: usize = 3;
    const SPONGE_RATE: usize = 2;
    const PERM_ROUNDS_FULL: usize;
    const PERM_ROUNDS_PARTIAL: usize;
    const PERM_HALF_ROUNDS_FULL: usize;
    const PERM_SBOX: u32;
    const PERM_FULL_MDS: bool;
    const PERM_INITIAL_ARK: bool;
}

#[derive(Clone)]
pub struct PlonkSpongeConstantsLegacy {}

impl SpongeConstants for PlonkSpongeConstantsLegacy {
    const SPONGE_CAPACITY: usize = 1;
    const SPONGE_WIDTH: usize = 3;
    const SPONGE_RATE: usize = 2;
    const PERM_ROUNDS_FULL: usize = 63;
    const PERM_ROUNDS_PARTIAL: usize = 0;
    const PERM_HALF_ROUNDS_FULL: usize = 0;
    const PERM_SBOX: u32 = 5;
    const PERM_FULL_MDS: bool = true;
    const PERM_INITIAL_ARK: bool = true;
}

#[derive(Clone)]
pub struct PlonkSpongeConstantsKimchi {}

impl SpongeConstants for PlonkSpongeConstantsKimchi {
    const SPONGE_CAPACITY: usize = 1;
    const SPONGE_WIDTH: usize = 3;
    const SPONGE_RATE: usize = 2;
    const PERM_ROUNDS_FULL: usize = 55;
    const PERM_ROUNDS_PARTIAL: usize = 0;
    const PERM_HALF_ROUNDS_FULL: usize = 0;
    const PERM_SBOX: u32 = 7;
    const PERM_FULL_MDS: bool = true;
    const PERM_INITIAL_ARK: bool = false;
}

/// Cryptographic sponge interface - for hashing an arbitrary amount of
/// data into one or more field elements
pub trait Sponge<Input: Field, Digest> {
    /// Create a new cryptographic sponge using arithmetic sponge `params`
    fn new(params: ArithmeticSpongeParams<Input>) -> Self;

    /// Absorb an array of field elements `x`
    fn absorb(&mut self, x: &[Input]);

    /// Squeeze an output from the sponge
    fn squeeze(&mut self) -> Digest;

    /// Reset the sponge back to its initial state (as if it were just created)
    fn reset(&mut self);
}

pub fn sbox<F: Field, SC: SpongeConstants>(x: F) -> F {
    x.pow([SC::PERM_SBOX as u64])
}

#[derive(Clone, Debug)]
pub enum SpongeState {
    Absorbed(usize),
    Squeezed(usize),
}

#[serde_as]
#[derive(Clone, Serialize, Deserialize, Default, Debug)]
pub struct ArithmeticSpongeParams<F: Field> {
    #[serde_as(as = "Vec<Vec<o1_utils::serialization::SerdeAs>>")]
    pub round_constants: Vec<Vec<F>>,
    #[serde_as(as = "Vec<Vec<o1_utils::serialization::SerdeAs>>")]
    pub mds: Vec<Vec<F>>,
}

#[derive(Clone)]
pub struct ArithmeticSponge<F: Field, SC: SpongeConstants> {
    pub sponge_state: SpongeState,
    rate: usize,
    // TODO(mimoo: an array enforcing the width is better no? or at least an assert somewhere)
    pub state: Vec<F>,
    params: ArithmeticSpongeParams<F>,
    pub constants: std::marker::PhantomData<SC>,
}

<<<<<<< HEAD
=======
fn apply_mds_matrix<F: Field, SC: SpongeConstants>(
    params: &ArithmeticSpongeParams<F>,
    state: &[F],
) -> Vec<F> {
    if SC::PERM_FULL_MDS {
        params
            .mds
            .iter()
            .map(|m| {
                state
                    .iter()
                    .zip(m.iter())
                    .fold(F::zero(), |x, (s, &m)| m * s + x)
            })
            .collect()
    } else {
        vec![
            state[0] + state[2],
            state[0] + state[1],
            state[1] + state[2],
        ]
    }
}

pub fn full_round<F: Field, SC: SpongeConstants>(
    params: &ArithmeticSpongeParams<F>,
    state: &mut Vec<F>,
    r: usize,
) {
    for state_i in state.iter_mut() {
        *state_i = sbox::<F, SC>(*state_i);
    }
    *state = apply_mds_matrix::<F, SC>(params, state);
    for (i, x) in params.round_constants[r].iter().enumerate() {
        state[i].add_assign(x);
    }
}

fn half_rounds<F: Field, SC: SpongeConstants>(
    params: &ArithmeticSpongeParams<F>,
    state: &mut Vec<F>,
) {
    for r in 0..SC::PERM_HALF_ROUNDS_FULL {
        for (i, x) in params.round_constants[r].iter().enumerate() {
            state[i].add_assign(x);
        }
        for state_i in state.iter_mut() {
            *state_i = sbox::<F, SC>(*state_i);
        }
        apply_mds_matrix::<F, SC>(params, state);
    }

    for r in 0..SC::PERM_ROUNDS_PARTIAL {
        for (i, x) in params.round_constants[SC::PERM_HALF_ROUNDS_FULL + r]
            .iter()
            .enumerate()
        {
            state[i].add_assign(x);
        }
        state[0] = sbox::<F, SC>(state[0]);
        apply_mds_matrix::<F, SC>(params, state);
    }

    for r in 0..SC::PERM_HALF_ROUNDS_FULL {
        for (i, x) in params.round_constants
            [SC::PERM_HALF_ROUNDS_FULL + SC::PERM_ROUNDS_PARTIAL + r]
            .iter()
            .enumerate()
        {
            state[i].add_assign(x);
        }
        for state_i in state.iter_mut() {
            *state_i = sbox::<F, SC>(*state_i);
        }
        apply_mds_matrix::<F, SC>(params, state);
    }
}

>>>>>>> 01ad7962
pub fn poseidon_block_cipher<F: Field, SC: SpongeConstants>(
    params: &ArithmeticSpongeParams<F>,
    state: &mut Vec<F>,
) {
    if SC::PERM_HALF_ROUNDS_FULL == 0 {
        if SC::PERM_INITIAL_ARK {
            for (i, x) in params.round_constants[0].iter().enumerate() {
                state[i].add_assign(x);
            }
            for r in 0..SC::PERM_ROUNDS_FULL {
                full_round::<F, SC>(params, state, r + 1);
            }
        } else {
            for r in 0..SC::PERM_ROUNDS_FULL {
                full_round::<F, SC>(params, state, r);
            }
        }
    } else {
        half_rounds::<F, SC>(params, state);
    }
}

impl<F: Field, SC: SpongeConstants> ArithmeticSponge<F, SC> {
    pub fn full_round(&mut self, r: usize) {
        full_round::<F, SC>(&self.params, &mut self.state, r);
    }

    fn poseidon_block_cipher(&mut self) {
        poseidon_block_cipher::<F, SC>(&self.params, &mut self.state);
    }
}

impl<F: Field, SC: SpongeConstants> Sponge<F, F> for ArithmeticSponge<F, SC> {
    fn new(params: ArithmeticSpongeParams<F>) -> ArithmeticSponge<F, SC> {
        let capacity = SC::SPONGE_CAPACITY;
        let rate = SC::SPONGE_RATE;

        let mut state = Vec::with_capacity(capacity + rate);

        for _ in 0..(capacity + rate) {
            state.push(F::zero());
        }

        ArithmeticSponge {
            state,
            rate,
            sponge_state: SpongeState::Absorbed(0),
            params,
            constants: std::marker::PhantomData,
        }
    }

    fn absorb(&mut self, x: &[F]) {
        for x in x.iter() {
            match self.sponge_state {
                SpongeState::Absorbed(n) => {
                    if n == self.rate {
                        self.poseidon_block_cipher();
                        self.sponge_state = SpongeState::Absorbed(1);
                        self.state[0].add_assign(x);
                    } else {
                        self.sponge_state = SpongeState::Absorbed(n + 1);
                        self.state[n].add_assign(x);
                    }
                }
                SpongeState::Squeezed(_n) => {
                    self.state[0].add_assign(x);
                    self.sponge_state = SpongeState::Absorbed(1);
                }
            }
        }
    }

    fn squeeze(&mut self) -> F {
        match self.sponge_state {
            SpongeState::Squeezed(n) => {
                if n == self.rate {
                    self.poseidon_block_cipher();
                    self.sponge_state = SpongeState::Squeezed(1);
                    self.state[0]
                } else {
                    self.sponge_state = SpongeState::Squeezed(n + 1);
                    self.state[n]
                }
            }
            SpongeState::Absorbed(_n) => {
                self.poseidon_block_cipher();
                self.sponge_state = SpongeState::Squeezed(1);
                self.state[0]
            }
        }
    }

    fn reset(&mut self) {
        self.state = vec![F::zero(); self.state.len()];
        self.sponge_state = SpongeState::Absorbed(0);
    }
}<|MERGE_RESOLUTION|>--- conflicted
+++ resolved
@@ -92,87 +92,6 @@
     pub constants: std::marker::PhantomData<SC>,
 }
 
-<<<<<<< HEAD
-=======
-fn apply_mds_matrix<F: Field, SC: SpongeConstants>(
-    params: &ArithmeticSpongeParams<F>,
-    state: &[F],
-) -> Vec<F> {
-    if SC::PERM_FULL_MDS {
-        params
-            .mds
-            .iter()
-            .map(|m| {
-                state
-                    .iter()
-                    .zip(m.iter())
-                    .fold(F::zero(), |x, (s, &m)| m * s + x)
-            })
-            .collect()
-    } else {
-        vec![
-            state[0] + state[2],
-            state[0] + state[1],
-            state[1] + state[2],
-        ]
-    }
-}
-
-pub fn full_round<F: Field, SC: SpongeConstants>(
-    params: &ArithmeticSpongeParams<F>,
-    state: &mut Vec<F>,
-    r: usize,
-) {
-    for state_i in state.iter_mut() {
-        *state_i = sbox::<F, SC>(*state_i);
-    }
-    *state = apply_mds_matrix::<F, SC>(params, state);
-    for (i, x) in params.round_constants[r].iter().enumerate() {
-        state[i].add_assign(x);
-    }
-}
-
-fn half_rounds<F: Field, SC: SpongeConstants>(
-    params: &ArithmeticSpongeParams<F>,
-    state: &mut Vec<F>,
-) {
-    for r in 0..SC::PERM_HALF_ROUNDS_FULL {
-        for (i, x) in params.round_constants[r].iter().enumerate() {
-            state[i].add_assign(x);
-        }
-        for state_i in state.iter_mut() {
-            *state_i = sbox::<F, SC>(*state_i);
-        }
-        apply_mds_matrix::<F, SC>(params, state);
-    }
-
-    for r in 0..SC::PERM_ROUNDS_PARTIAL {
-        for (i, x) in params.round_constants[SC::PERM_HALF_ROUNDS_FULL + r]
-            .iter()
-            .enumerate()
-        {
-            state[i].add_assign(x);
-        }
-        state[0] = sbox::<F, SC>(state[0]);
-        apply_mds_matrix::<F, SC>(params, state);
-    }
-
-    for r in 0..SC::PERM_HALF_ROUNDS_FULL {
-        for (i, x) in params.round_constants
-            [SC::PERM_HALF_ROUNDS_FULL + SC::PERM_ROUNDS_PARTIAL + r]
-            .iter()
-            .enumerate()
-        {
-            state[i].add_assign(x);
-        }
-        for state_i in state.iter_mut() {
-            *state_i = sbox::<F, SC>(*state_i);
-        }
-        apply_mds_matrix::<F, SC>(params, state);
-    }
-}
-
->>>>>>> 01ad7962
 pub fn poseidon_block_cipher<F: Field, SC: SpongeConstants>(
     params: &ArithmeticSpongeParams<F>,
     state: &mut Vec<F>,
