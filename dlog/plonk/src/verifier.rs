--- conflicted
+++ resolved
@@ -17,9 +17,6 @@
 type Fr<G> = <G as AffineCurve>::ScalarField;
 type Fq<G> = <G as AffineCurve>::BaseField;
 
-<<<<<<< HEAD
-impl<G: CommitmentCurve> ProverProof<G> where G::ScalarField : QnrField
-=======
 #[derive(Clone)]
 pub struct CachedValues<Fs> {
     pub zeta1: Fs,
@@ -28,7 +25,6 @@
 }
 
 impl<G: CommitmentCurve> ProverProof<G> where G::ScalarField : CommitmentField
->>>>>>> 3fadb95b
 {
 
     // This function runs random oracle argument
