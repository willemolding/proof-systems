--- conflicted
+++ resolved
@@ -5,26 +5,17 @@
 license = "Apache-2.0"
 
 [dev-dependencies]
-<<<<<<< HEAD
-array-init = "1.0.0"
-=======
-rand_core = "0.6.3"
-colored = "2.0.0"
-rand = { version = "0.8.0", features = ["getrandom"] }
-sprs = "0.11.0"
-rayon = "1.5.1"
 array-init = "2.0.0"
->>>>>>> fddad2a6
 ark-ff = { version = "0.3.0", features = [ "parallel", "asm" ] }
 ark-poly = { version = "0.3.0", features = [ "parallel" ] }
 ark-ec = { version = "0.3.0", features = [ "parallel" ] }
-colored = "1.9.2"
-rand_core = { version = "0.5" }
+colored = "2.0.0"
+rand_core = "0.6.3"
 rand = { version = "0.8.0", features = ["getrandom"] }
-rayon = { version = "1" }
-sprs = "0.7.1"
+rayon = "1.5.1"
+sprs = "0.11.0"
 
-commitment_dlog = { path = "commitment" }
+commit0.11.0dlog = { path = "commitment" }
 groupmap = { path = "../groupmap" }
 kimchi-circuits = { path = "../circuits/kimchi" }
 kimchi = { path = "kimchi" }
