/*****************************************************************************************************************

This source file implements Dlog-based polynomial commitment schema.
The folowing functionality is implemented

1. Commit to polynomial with its max degree
2. Open polynomial commitment batch at the given evaluation point and scaling factor scalar
    producing the batched opening proof
3. Verify batch of batched opening proofs

*****************************************************************************************************************/

use crate::srs::SRS;
pub use crate::CommitmentField;
use ark_ec::{
    models::short_weierstrass_jacobian::GroupAffine as SWJAffine, msm::VariableBaseMSM,
    AffineCurve, ProjectiveCurve, SWModelParameters,
};
use ark_ff::{Field, FpParameters, One, PrimeField, SquareRootField, UniformRand, Zero};
use ark_poly::{
    univariate::DensePolynomial, EvaluationDomain, Evaluations, Polynomial,
    Radix2EvaluationDomain as D, UVPolynomial,
};
use core::ops::{Add, Sub};
use groupmap::{BWParameters, GroupMap};
use o1_utils::ExtendedDensePolynomial as _;
use oracle::{sponge::ScalarChallenge, FqSponge};
use rand_core::{CryptoRng, RngCore};
use rayon::prelude::*;
use std::iter::Iterator;

type Fr<G> = <G as AffineCurve>::ScalarField;
type Fq<G> = <G as AffineCurve>::BaseField;

/// A polynomial commitment.
#[derive(Clone, Debug)]
#[cfg_attr(feature = "ocaml_types", derive(ocaml::IntoValue, ocaml::FromValue))]
pub struct PolyComm<C> {
    pub unshifted: Vec<C>,
    pub shifted: Option<C>,
}

impl<A: Copy> PolyComm<A> {
    pub fn map<B, F>(&self, mut f: F) -> PolyComm<B>
    where
        F: FnMut(A) -> B,
    {
        let unshifted = self.unshifted.iter().map(|x| f(*x)).collect();
        let shifted = self.shifted.map(f);
        PolyComm { unshifted, shifted }
    }
}

impl<A: Copy, B: Copy> PolyComm<(A, B)> {
    fn unzip(self) -> (PolyComm<A>, PolyComm<B>) {
        let a = self.map(|(x, _)| x);
        let b = self.map(|(_, y)| y);
        (a, b)
    }
}

pub fn shift_scalar<F: PrimeField>(x: F) -> F {
    let two: F = (2 as u64).into();
    x - two.pow(&[F::Params::MODULUS_BITS as u64])
}

impl<'a, 'b, C: AffineCurve> Add<&'a PolyComm<C>> for &'b PolyComm<C> {
    type Output = PolyComm<C>;

    fn add(self, other: &'a PolyComm<C>) -> PolyComm<C> {
        let mut unshifted = vec![];
        let n1 = self.unshifted.len();
        let n2 = other.unshifted.len();
        for i in 0..std::cmp::max(n1, n2) {
            let pt = if i < n1 && i < n2 {
                self.unshifted[i] + other.unshifted[i]
            } else if i < n1 {
                self.unshifted[i]
            } else {
                other.unshifted[i]
            };
            unshifted.push(pt);
        }
        let shifted = match (self.shifted, other.shifted) {
            (None, _) => other.shifted,
            (_, None) => self.shifted,
            (Some(p1), Some(p2)) => Some(p1 + p2),
        };
        PolyComm { unshifted, shifted }
    }
}

impl<'a, 'b, C: AffineCurve> Sub<&'a PolyComm<C>> for &'b PolyComm<C> {
    type Output = PolyComm<C>;

    fn sub(self, other: &'a PolyComm<C>) -> PolyComm<C> {
        let mut unshifted = vec![];
        let n1 = self.unshifted.len();
        let n2 = other.unshifted.len();
        for i in 0..std::cmp::max(n1, n2) {
            let pt = if i < n1 && i < n2 {
                self.unshifted[i] + (-other.unshifted[i])
            } else if i < n1 {
                self.unshifted[i]
            } else {
                other.unshifted[i]
            };
            unshifted.push(pt);
        }
        let shifted = match (self.shifted, other.shifted) {
            (None, _) => other.shifted,
            (_, None) => self.shifted,
            (Some(p1), Some(p2)) => Some(p1 + (-p2)),
        };
        PolyComm { unshifted, shifted }
    }
}

impl<C: AffineCurve> PolyComm<C> {
    pub fn scale(&self, c: C::ScalarField) -> PolyComm<C> {
        PolyComm {
            unshifted: self
                .unshifted
                .iter()
                .map(|g| g.mul(c).into_affine())
                .collect(),
            shifted: self.shifted.map(|g| g.mul(c).into_affine()),
        }
    }

    pub fn multi_scalar_mul(com: &Vec<&PolyComm<C>>, elm: &Vec<C::ScalarField>) -> Self {
        assert_eq!(com.len(), elm.len());
        PolyComm::<C> {
            shifted: {
                let pairs = com
                    .iter()
                    .zip(elm.iter())
                    .filter_map(|(c, s)| match c.shifted {
                        Some(c) => Some((c, s)),
                        None => None,
                    })
                    .collect::<Vec<_>>();
                if pairs.len() == 0 {
                    None
                } else {
                    let points = pairs.iter().map(|(c, _)| *c).collect::<Vec<_>>();
                    let scalars = pairs.iter().map(|(_, s)| s.into_repr()).collect::<Vec<_>>();
                    Some(VariableBaseMSM::multi_scalar_mul(&points, &scalars).into_affine())
                }
            },
            unshifted: {
                if com.len() == 0 || elm.len() == 0 {
                    Vec::new()
                } else {
                    let n = com.iter().map(|c| c.unshifted.len()).max().unwrap();
                    (0..n)
                        .map(|i| {
                            let mut points = Vec::new();
                            let mut scalars = Vec::new();
                            com.iter().zip(elm.iter()).for_each(|(p, s)| {
                                if i < p.unshifted.len() {
                                    points.push(p.unshifted[i]);
                                    scalars.push(s.into_repr())
                                }
                            });
                            VariableBaseMSM::multi_scalar_mul(&points, &scalars).into_affine()
                        })
                        .collect::<Vec<_>>()
                }
            },
        }
    }
}

#[derive(Clone, Debug)]
#[cfg_attr(feature = "ocaml_types", derive(ocaml::IntoValue, ocaml::FromValue))]
pub struct OpeningProof<G: AffineCurve> {
    pub lr: Vec<(G, G)>, // vector of rounds of L & R commitments
    pub delta: G,
    pub z1: G::ScalarField,
    pub z2: G::ScalarField,
    pub sg: G,
}

pub struct Challenges<F> {
    pub chal: Vec<F>,
    pub chal_inv: Vec<F>,
}

impl<G: AffineCurve> OpeningProof<G>
where
    G::ScalarField: CommitmentField,
{
    pub fn prechallenges<EFqSponge: FqSponge<Fq<G>, G, Fr<G>>>(
        &self,
        sponge: &mut EFqSponge,
    ) -> Vec<ScalarChallenge<Fr<G>>> {
        let _t = sponge.challenge_fq();
        self.lr
            .iter()
            .map(|(l, r)| {
                sponge.absorb_g(&[*l]);
                sponge.absorb_g(&[*r]);
                squeeze_prechallenge(sponge)
            })
            .collect()
    }

    pub fn challenges<EFqSponge: FqSponge<Fq<G>, G, Fr<G>>>(
        &self,
        endo_r: &Fr<G>,
        sponge: &mut EFqSponge,
    ) -> Challenges<Fr<G>> {
        let chal: Vec<_> = self
            .lr
            .iter()
            .map(|(l, r)| {
                sponge.absorb_g(&[*l]);
                sponge.absorb_g(&[*r]);
                squeeze_challenge(endo_r, sponge)
            })
            .collect();

        let chal_inv = {
            let mut cs = chal.clone();
            ark_ff::batch_inversion(&mut cs);
            cs
        };

        Challenges { chal, chal_inv }
    }
}

/// Returns the product of all the field elements belonging to an iterator.
pub fn product<F: Field>(xs: impl Iterator<Item = F>) -> F {
    let mut res = F::one();
    for x in xs {
        res *= &x;
    }
    res
}

/// Returns (1 + chal[-1] x)(1 + chal[-2] x^2)(1 + chal[-3] x^4) ...
/// It's "step 8: Define the univariate polynomial" of
/// appendix A.2 of https://eprint.iacr.org/2020/499
pub fn b_poly<F: Field>(chals: &Vec<F>, x: F) -> F {
    let k = chals.len();

    let mut pow_twos = vec![x];

    for i in 1..k {
        pow_twos.push(pow_twos[i - 1].square());
    }

    product((0..k).map(|i| (F::one() + &(chals[i] * &pow_twos[k - 1 - i]))))
}

pub fn b_poly_coefficients<F: Field>(chals: &[F]) -> Vec<F> {
    let rounds = chals.len();
    let s_length = 1 << rounds;
    let mut s = vec![F::one(); s_length];
    let mut k: usize = 0;
    let mut pow: usize = 1;
    for i in 1..s_length {
        k += if i == pow { 1 } else { 0 };
        pow <<= if i == pow { 1 } else { 0 };
        s[i] = s[i - (pow >> 1)] * &chals[rounds - 1 - (k - 1)];
    }
    s
}

// TODO: move to utils
/// Returns ceil(log2(d)) but panics if d = 0.
pub fn ceil_log2(d: usize) -> usize {
    assert!(d != 0);
    let mut pow2 = 1;
    let mut ceil_log2 = 0;
    while d > pow2 {
        ceil_log2 += 1;
        pow2 = match pow2.checked_mul(2) {
            Some(x) => x,
            None => break,
        }
    }
    ceil_log2
}

/// `pows(d, x)` returns a vector containing the first `d` powers of the field element `x` (from `1` to `x^(d-1)`).
fn pows<F: Field>(d: usize, x: F) -> Vec<F> {
    let mut acc = F::one();
    let mut res = vec![];
    for _ in 1..=d {
        res.push(acc);
        acc *= x;
    }
    res
}

fn squeeze_prechallenge<Fq: Field, G, Fr: SquareRootField, EFqSponge: FqSponge<Fq, G, Fr>>(
    sponge: &mut EFqSponge,
) -> ScalarChallenge<Fr> {
    ScalarChallenge(sponge.challenge())
}

fn squeeze_challenge<
    Fq: Field,
    G,
    Fr: PrimeField + CommitmentField,
    EFqSponge: FqSponge<Fq, G, Fr>,
>(
    endo_r: &Fr,
    sponge: &mut EFqSponge,
) -> Fr {
    squeeze_prechallenge(sponge).to_field(endo_r)
}

pub trait CommitmentCurve: AffineCurve {
    type Params: SWModelParameters;
    type Map: GroupMap<Self::BaseField>;

    fn to_coordinates(&self) -> Option<(Self::BaseField, Self::BaseField)>;
    fn of_coordinates(x: Self::BaseField, y: Self::BaseField) -> Self;

    // Combine where x1 = one
    fn combine_one(g1: &Vec<Self>, g2: &Vec<Self>, x2: Self::ScalarField) -> Vec<Self> {
        crate::combine::window_combine(g1, g2, Self::ScalarField::one(), x2)
    }

    fn combine(
        g1: &Vec<Self>,
        g2: &Vec<Self>,
        x1: Self::ScalarField,
        x2: Self::ScalarField,
    ) -> Vec<Self> {
        crate::combine::window_combine(g1, g2, x1, x2)
    }
}

impl<P: SWModelParameters> CommitmentCurve for SWJAffine<P>
where
    P::BaseField: PrimeField,
{
    type Params = P;
    type Map = BWParameters<P>;

    fn to_coordinates(&self) -> Option<(Self::BaseField, Self::BaseField)> {
        if self.infinity {
            None
        } else {
            Some((self.x, self.y))
        }
    }

    fn of_coordinates(x: P::BaseField, y: P::BaseField) -> SWJAffine<P> {
        SWJAffine::<P>::new(x, y, false)
    }

    fn combine_one(g1: &Vec<Self>, g2: &Vec<Self>, x2: Self::ScalarField) -> Vec<Self> {
        crate::combine::affine_window_combine_one(g1, g2, x2)
    }

    fn combine(
        g1: &Vec<Self>,
        g2: &Vec<Self>,
        x1: Self::ScalarField,
        x2: Self::ScalarField,
    ) -> Vec<Self> {
        crate::combine::affine_window_combine(g1, g2, x1, x2)
    }
}

fn to_group<G: CommitmentCurve>(m: &G::Map, t: <G as AffineCurve>::BaseField) -> G {
    let (x, y) = m.to_group(t);
    G::of_coordinates(x, y)
}

/// Computes the linearization of the evaluations of a (potentially split) polynomial.
/// Each given `poly` is associated to a matrix where the rows represent the number of evaluated points,
/// and the columns represent potential segments (if a polynomial was split in several parts).
/// Note that if one of the polynomial comes specified with a degree bound,
/// the evaluation for the last segment is potentially shifted to meet the proof.
pub fn combined_inner_product<G: CommitmentCurve>(
    evaluation_points: &[Fr<G>],
    xi: &Fr<G>,
    r: &Fr<G>,
    // TODO(mimoo): needs a type that can get you evaluations or segments
    polys: &Vec<(Vec<&Vec<Fr<G>>>, Option<usize>)>,
    srs_length: usize,
) -> Fr<G> {
    let mut res = Fr::<G>::zero();
    let mut xi_i = Fr::<G>::one();

    for (evals_tr, shifted) in polys.iter().filter(|(evals_tr, _)| evals_tr[0].len() > 0) {
        // transpose the evaluations
        let evals = (0..evals_tr[0].len())
            .map(|i| evals_tr.iter().map(|v| v[i]).collect::<Vec<_>>())
            .collect::<Vec<_>>();

        // iterating over the polynomial segments
        for eval in evals.iter() {
            let term = DensePolynomial::<Fr<G>>::eval_polynomial(eval, *r);

            res += &(xi_i * &term);
            xi_i *= xi;
        }

        if let Some(m) = shifted {
            // xi^i sum_j r^j elm_j^{N - m} f(elm_j)
            let last_evals = if *m > evals.len() * srs_length {
                vec![Fr::<G>::zero(); evaluation_points.len()]
            } else {
                evals[evals.len() - 1].clone()
            };
            let shifted_evals: Vec<_> = evaluation_points
                .iter()
                .zip(last_evals.iter())
                .map(|(elm, f_elm)| elm.pow(&[(srs_length - (*m) % srs_length) as u64]) * f_elm)
                .collect();

            res += &(xi_i * &DensePolynomial::<Fr<G>>::eval_polynomial(&shifted_evals, *r));
            xi_i *= xi;
        }
    }
    res
}

impl<G: CommitmentCurve> SRS<G>
where
    G::ScalarField: CommitmentField,
{
    /// Commits a polynomial, potentially splitting the result in multiple commitments.
    pub fn commit(
        &self,
        plnm: &DensePolynomial<Fr<G>>,
        max: Option<usize>,
        rng: &mut (impl RngCore + CryptoRng),
    ) -> (PolyComm<G>, PolyComm<Fr<G>>) {
        self.mask(self.commit_non_hiding(plnm, max), rng)
    }

    /// Turns a non-hiding polynomial commitment into a hidding polynomial commitment. Transforms each given `<a, G>` into `(<a, G> + wH, w)` with a random `w` per commitment.
<<<<<<< HEAD
    pub fn mask(
=======
    fn mask(
>>>>>>> 1a600a84
        &self,
        c: PolyComm<G>,
        rng: &mut (impl RngCore + CryptoRng),
    ) -> (PolyComm<G>, PolyComm<Fr<G>>) {
        c.map(|g: G| {
            if g.is_zero() {
                // TODO: This leaks information when g is the identity!
                // We should change this so that we still mask in this case
                (g, Fr::<G>::zero())
            } else {
                let w = Fr::<G>::rand(rng);
                let mut g_masked = self.h.mul(w);
                g_masked.add_assign_mixed(&g);
                (g_masked.into_affine(), w)
            }
        })
        .unzip()
    }

    /// This function commits a polynomial using the SRS' basis of size `n`.
    /// - `plnm`: polynomial to commit to with max size of sections
    /// - `max`: maximal degree of the polynomial (not inclusive), if none, no degree bound
    /// The function returns an unbounded commitment vector (which splits the commitment into several commitments of size at most `n`),
    /// as well as an optional bounded commitment (if `max` is set).
    /// Note that a maximum degree cannot (and doesn't need to) be enforced via a shift if `max` is a multiple of `n`.
    pub fn commit_non_hiding(
        &self,
        plnm: &DensePolynomial<Fr<G>>,
        max: Option<usize>,
    ) -> PolyComm<G> {
        Self::commit_helper(&plnm.coeffs[..], &self.g[..], plnm.is_zero(), max)
    }

    fn commit_helper(
        scalars: &[Fr<G>],
        basis: &[G],
        is_zero: bool,
        max: Option<usize>,
    ) -> PolyComm<G> {
        let n = basis.len();
        let p = scalars.len();

        // committing all the segments without shifting
        let unshifted = if is_zero {
            Vec::new()
        } else {
            (0..p / n + if p % n != 0 { 1 } else { 0 })
                .map(|i| {
                    VariableBaseMSM::multi_scalar_mul(
                        basis,
                        &scalars[i * n..p]
                            .iter()
                            .map(|s| s.into_repr())
                            .collect::<Vec<_>>(),
                    )
                    .into_affine()
                })
                .collect()
        };

        // committing only last segment shifted to the right edge of SRS
        let shifted = match max {
            None => None,
            Some(max) => {
                let start = max - (max % n);
                if is_zero || start >= p {
                    Some(G::zero())
                } else if max % n == 0 {
                    None
                } else {
                    Some(
                        VariableBaseMSM::multi_scalar_mul(
                            &basis[n - (max % n)..],
                            &scalars[start..p]
                                .iter()
                                .map(|s| s.into_repr())
                                .collect::<Vec<_>>(),
                        )
                        .into_affine(),
                    )
                }
            }
        };

        PolyComm::<G> { unshifted, shifted }
    }

    pub fn commit_evaluations_non_hiding(
        &self,
        domain: D<Fr<G>>,
        plnm: &Evaluations<Fr<G>, D<Fr<G>>>,
        max: Option<usize>,
    ) -> PolyComm<G> {
        let is_zero = plnm.evals.iter().all(|x| x.is_zero());
<<<<<<< HEAD
        let basis =
            match self.lagrange_bases.get(&domain.size()) {
                None => panic!("lagrange bases for size {} not found", domain.size()),
                Some(v) => &v[..]
            };
        if domain.size == plnm.domain().size {
            commit_helper(&plnm.evals[..], basis, is_zero, max)
        } else if domain.size < plnm.domain().size {
            let s = (plnm.domain().size / domain.size) as usize;
            let v : Vec<_> = (0..(domain.size as usize)).map(|i| plnm.evals[s * i]).collect();
            commit_helper(&v[..], basis, is_zero, max)
        } else {
            panic!("desired commitment domain size greater than evaluations' domain size")
        }
=======
        let basis = match self.lagrange_bases.get(&domain.size()) {
            None => panic!("lagrange bases for size {} not found", domain.size()),
            Some(v) => &v[..],
        };
        Self::commit_helper(&plnm.evals[..], basis, is_zero, max)
>>>>>>> 1a600a84
    }

    pub fn commit_evaluations(
        &self,
        domain: D<Fr<G>>,
        plnm: &Evaluations<Fr<G>, D<Fr<G>>>,
        max: Option<usize>,
        rng: &mut (impl RngCore + CryptoRng),
    ) -> (PolyComm<G>, PolyComm<Fr<G>>) {
        self.mask(self.commit_evaluations_non_hiding(domain, plnm, max), rng)
    }

    /// This function opens polynomial commitments in batch
    ///     plnms: batch of polynomials to open commitments for with, optionally, max degrees
    ///     elm: evaluation point vector to open the commitments at
    ///     polyscale: polynomial scaling factor for opening commitments in batch
    ///     evalscale: eval scaling factor for opening commitments in batch
    ///     oracle_params: parameters for the random oracle argument
    ///     RETURN: commitment opening proof
    pub fn open<EFqSponge, RNG>(
        &self,
        group_map: &G::Map,
        // TODO(mimoo): create a type for that entry
        plnms: Vec<(&DensePolynomial<Fr<G>>, Option<usize>, PolyComm<Fr<G>>)>, // vector of polynomial with optional degree bound and commitment randomness
        elm: &Vec<Fr<G>>,      // vector of evaluation points
        polyscale: Fr<G>,      // scaling factor for polynoms
        evalscale: Fr<G>,      // scaling factor for evaluation point powers
        mut sponge: EFqSponge, // sponge
        rng: &mut RNG,
    ) -> OpeningProof<G>
    where
        EFqSponge: Clone + FqSponge<Fq<G>, G, Fr<G>>,
        RNG: RngCore + CryptoRng,
    {
        let rounds = ceil_log2(self.g.len());
        let padded_length = 1 << rounds;

        // TODO: Trim this to the degree of the largest polynomial
        let padding = padded_length - self.g.len();
        let mut g = self.g.clone();
        g.extend(vec![G::zero(); padding]);

        // scale the polynoms in accumulator shifted, if bounded, to the end of SRS
        let (p, blinding_factor) = {
            let mut p = DensePolynomial::<Fr<G>>::zero();

            let mut omega = Fr::<G>::zero();
            let mut scale = Fr::<G>::one();

            // iterating over polynomials in the batch
            for (p_i, degree_bound, omegas) in plnms.iter().filter(|p| p.0.is_zero() == false) {
                let mut offset = 0;
                let mut j = 0;
                // iterating over chunks of the polynomial
                if let Some(m) = degree_bound {
                    assert!(p_i.coeffs.len() <= m + 1);
                    while offset < p_i.coeffs.len() {
                        let segment = DensePolynomial::<Fr<G>>::from_coefficients_slice(
                            &p_i.coeffs[offset..if offset + self.g.len() > p_i.coeffs.len() {
                                p_i.coeffs.len()
                            } else {
                                offset + self.g.len()
                            }],
                        );
                        // always mixing in the unshifted segments
                        p += &segment.scale(scale);
                        omega += &(omegas.unshifted[j] * scale);
                        j += 1;
                        scale *= &polyscale;
                        offset += self.g.len();
                        if offset > *m {
                            // mixing in the shifted segment since degree is bounded
                            p += &(segment.shiftr(self.g.len() - m % self.g.len()).scale(scale));
                            omega += &(omegas.shifted.unwrap() * scale);
                            scale *= &polyscale;
                        }
                    }
                } else {
                    assert!(omegas.shifted.is_none());
                    while offset < p_i.coeffs.len() {
                        let segment = DensePolynomial::<Fr<G>>::from_coefficients_slice(
                            &p_i.coeffs[offset..if offset + self.g.len() > p_i.coeffs.len() {
                                p_i.coeffs.len()
                            } else {
                                offset + self.g.len()
                            }],
                        );
                        // always mixing in the unshifted segments
                        p += &segment.scale(scale);
                        omega += &(omegas.unshifted[j] * scale);
                        j += 1;
                        scale *= &polyscale;
                        offset += self.g.len();
                    }
                }
                assert_eq!(j, omegas.unshifted.len());
            }
            (p, omega)
        };

        let rounds = ceil_log2(self.g.len());

        // b_j = sum_i r^i elm_i^j
        let b_init = {
            // randomise/scale the eval powers
            let mut scale = Fr::<G>::one();
            let mut res: Vec<Fr<G>> = (0..padded_length).map(|_| Fr::<G>::zero()).collect();
            for e in elm {
                for (i, t) in pows(padded_length, *e).iter().enumerate() {
                    res[i] += &(scale * t);
                }
                scale *= &evalscale;
            }
            res
        };

        let combined_inner_product = p
            .coeffs
            .iter()
            .zip(b_init.iter())
            .map(|(a, b)| *a * b)
            .fold(Fr::<G>::zero(), |acc, x| acc + x);

        sponge.absorb_fr(&[shift_scalar(combined_inner_product)]);

        let t = sponge.challenge_fq();
        let u: G = to_group(group_map, t);

        let mut a = p.coeffs;
        assert!(padded_length >= a.len());
        a.extend(vec![Fr::<G>::zero(); padded_length - a.len()]);

        let mut b = b_init.clone();

        let mut lr = vec![];

        let mut blinders = vec![];

        let mut chals = vec![];
        let mut chal_invs = vec![];

        for _ in 0..rounds {
            let n = g.len() / 2;
            let (g_lo, g_hi) = (g[0..n].to_vec(), g[n..].to_vec());
            let (a_lo, a_hi) = (&a[0..n], &a[n..]);
            let (b_lo, b_hi) = (&b[0..n], &b[n..]);

            let rand_l = Fr::<G>::rand(rng);
            let rand_r = Fr::<G>::rand(rng);

            let l = VariableBaseMSM::multi_scalar_mul(
                &[&g[0..n], &[self.h, u]].concat(),
                &[&a[n..], &[rand_l, inner_prod(a_hi, b_lo)]]
                    .concat()
                    .iter()
                    .map(|x| x.into_repr())
                    .collect::<Vec<_>>(),
            )
            .into_affine();

            let r = VariableBaseMSM::multi_scalar_mul(
                &[&g[n..], &[self.h, u]].concat(),
                &[&a[0..n], &[rand_r, inner_prod(a_lo, b_hi)]]
                    .concat()
                    .iter()
                    .map(|x| x.into_repr())
                    .collect::<Vec<_>>(),
            )
            .into_affine();

            lr.push((l, r));
            blinders.push((rand_l, rand_r));

            sponge.absorb_g(&[l]);
            sponge.absorb_g(&[r]);

            let u = squeeze_challenge(&self.endo_r, &mut sponge);
            let u_inv = u.inverse().unwrap();

            chals.push(u);
            chal_invs.push(u_inv);

            a = a_hi
                .par_iter()
                .zip(a_lo)
                .map(|(&hi, &lo)| {
                    // lo + u_inv * hi
                    let mut res = hi;
                    res *= u_inv;
                    res += &lo;
                    res
                })
                .collect();

            b = b_lo
                .par_iter()
                .zip(b_hi)
                .map(|(&lo, &hi)| {
                    // lo + u * hi
                    let mut res = hi;
                    res *= u;
                    res += &lo;
                    res
                })
                .collect();

            g = G::combine_one(&g_lo, &g_hi, u);
        }

        assert!(g.len() == 1);
        let a0 = a[0];
        let b0 = b[0];
        let g0 = g[0];

        let r_prime = blinders
            .iter()
            .zip(chals.iter().zip(chal_invs.iter()))
            .map(|((l, r), (u, u_inv))| ((*l) * u_inv) + &(*r * u))
            .fold(blinding_factor, |acc, x| acc + &x);

        let d = Fr::<G>::rand(rng);
        let r_delta = Fr::<G>::rand(rng);

        let delta = ((g0.into_projective() + &(u.mul(b0))).into_affine().mul(d)
            + &self.h.mul(r_delta))
            .into_affine();

        sponge.absorb_g(&[delta]);
        let c = ScalarChallenge(sponge.challenge()).to_field(&self.endo_r);

        let z1 = a0 * &c + &d;
        let z2 = c * &r_prime + &r_delta;

        OpeningProof {
            delta,
            lr,
            z1,
            z2,
            sg: g0,
        }
    }

    /// This function verifies batch of batched polynomial commitment opening proofs
    ///     batch: batch of batched polynomial commitment opening proofs
    ///          vector of evaluation points
    ///          polynomial scaling factor for this batched openinig proof
    ///          eval scaling factor for this batched openinig proof
    ///          batch/vector of polycommitments (opened in this batch), evaluation vectors and, optionally, max degrees
    ///          opening proof for this batched opening
    ///     oracle_params: parameters for the random oracle argument
    ///     randomness source context
    ///     RETURN: verification status
    pub fn verify<EFqSponge, RNG>(
        &self,
        group_map: &G::Map,
        batch: &mut Vec<(
            EFqSponge,
            Vec<Fr<G>>, // vector of evaluation points
            Fr<G>,      // scaling factor for polynomials
            Fr<G>,      // scaling factor for evaluation point powers
            Vec<(
                &PolyComm<G>,     // polycommitment
                Vec<&Vec<Fr<G>>>, // vector of evaluations
                Option<usize>,    // optional degree bound
            )>,
            &OpeningProof<G>, // batched opening proof
        )>,
        rng: &mut RNG,
    ) -> bool
    where
        EFqSponge: FqSponge<Fq<G>, G, Fr<G>>,
        RNG: RngCore + CryptoRng,
    {
        // Verifier checks for all i,
        // c_i Q_i + delta_i = z1_i (G_i + b_i U_i) + z2_i H
        //
        // if we sample r at random, it suffices to check
        //
        // 0 == sum_i r^i (c_i Q_i + delta_i - ( z1_i (G_i + b_i U_i) + z2_i H ))
        //
        // and because each G_i is a multiexp on the same array self.g, we
        // can batch the multiexp across proofs.
        //
        // So for each proof in the batch, we add onto our big multiexp the following terms
        // r^i c_i Q_i
        // r^i delta_i
        // - (r^i z1_i) G_i
        // - (r^i z2_i) H
        // - (r^i z1_i b_i) U_i

        // We also check that the sg component of the proof is equal to the polynomial commitment
        // to the "s" array

        let nonzero_length = self.g.len();

        let max_rounds = ceil_log2(nonzero_length);

        let padded_length = 1 << max_rounds;

        // TODO: This will need adjusting
        let padding = padded_length - nonzero_length;
        let mut points = vec![self.h];
        points.extend(self.g.clone());
        points.extend(vec![G::zero(); padding]);

        let mut scalars = vec![Fr::<G>::zero(); padded_length + 1];
        assert_eq!(scalars.len(), points.len());

        // sample randomiser to scale the proofs with
        let rand_base = Fr::<G>::rand(rng);
        let sg_rand_base = Fr::<G>::rand(rng);

        let mut rand_base_i = Fr::<G>::one();
        let mut sg_rand_base_i = Fr::<G>::one();

        for (sponge, evaluation_points, xi, r, polys, opening) in batch.iter_mut() {
            // TODO: This computation is repeated in ProverProof::oracles
            let combined_inner_product0 = {
                let es: Vec<_> = polys
                    .iter()
                    .map(|(comm, evals, bound)| {
                        let bound: Option<usize> = (|| {
                            let b = (*bound)?;
                            let x = comm.shifted?;
                            if x.is_zero() {
                                None
                            } else {
                                Some(b)
                            }
                        })();
                        (evals.clone(), bound)
                    })
                    .collect();
                combined_inner_product::<G>(evaluation_points, xi, r, &es, self.g.len())
            };

            sponge.absorb_fr(&[shift_scalar(combined_inner_product0)]);

            let t = sponge.challenge_fq();
            let u: G = to_group(group_map, t);

            let Challenges { chal, chal_inv } =
                opening.challenges::<EFqSponge>(&self.endo_r, sponge);

            sponge.absorb_g(&[opening.delta]);
            let c = ScalarChallenge(sponge.challenge()).to_field(&self.endo_r);

            // < s, sum_i r^i pows(evaluation_point[i]) >
            // ==
            // sum_i r^i < s, pows(evaluation_point[i]) >
            let b0 = {
                let mut scale = Fr::<G>::one();
                let mut res = Fr::<G>::zero();
                for &e in evaluation_points.iter() {
                    let term = b_poly(&chal, e);
                    res += &(scale * &term);
                    scale *= *r;
                }
                res
            };

            let s = b_poly_coefficients(&chal);

            let neg_rand_base_i = -rand_base_i;

            // TERM
            // - rand_base_i z1 G
            //
            // we also add -sg_rand_base_i * G to check correctness of sg.
            points.push(opening.sg);
            scalars.push(neg_rand_base_i * &opening.z1 - &sg_rand_base_i);

            // Here we add
            // sg_rand_base_i * ( < s, self.g > )
            // =
            // < sg_rand_base_i s, self.g >
            //
            // to check correctness of the sg component.
            {
                let terms: Vec<_> = s.par_iter().map(|s| sg_rand_base_i * s).collect();

                for (i, term) in terms.iter().enumerate() {
                    scalars[i + 1] += term;
                }
            }

            // TERM
            // - rand_base_i * z2 * H
            scalars[0] -= &(rand_base_i * &opening.z2);

            // TERM
            // -rand_base_i * (z1 * b0 * U)
            scalars.push(neg_rand_base_i * &(opening.z1 * &b0));
            points.push(u);

            // TERM
            // rand_base_i c_i Q_i
            // = rand_base_i c_i
            //   (sum_j (chal_invs[j] L_j + chals[j] R_j) + P_prime)
            // where P_prime = combined commitment + combined_inner_product * U
            let rand_base_i_c_i = c * &rand_base_i;
            for ((l, r), (u_inv, u)) in opening.lr.iter().zip(chal_inv.iter().zip(chal.iter())) {
                points.push(*l);
                scalars.push(rand_base_i_c_i * u_inv);

                points.push(*r);
                scalars.push(rand_base_i_c_i * u);
            }

            // TERM
            // sum_j r^j (sum_i xi^i f_i) (elm_j)
            // == sum_j sum_i r^j xi^i f_i(elm_j)
            // == sum_i xi^i sum_j r^j f_i(elm_j)
            {
                let mut xi_i = Fr::<G>::one();

                for (comm, _evals_tr, shifted) in polys.iter().filter(|x| x.0.unshifted.len() > 0) {
                    // iterating over the polynomial segments
                    for comm_ch in comm.unshifted.iter() {
                        scalars.push(rand_base_i_c_i * &xi_i);
                        points.push(*comm_ch);
                        xi_i *= *xi;
                    }

                    if let Some(_m) = shifted {
                        if let Some(comm_ch) = comm.shifted {
                            if comm_ch.is_zero() == false {
                                // xi^i sum_j r^j elm_j^{N - m} f(elm_j)
                                scalars.push(rand_base_i_c_i * &xi_i);
                                points.push(comm_ch);
                                xi_i *= *xi;
                            }
                        }
                    }
                }
            };

            scalars.push(rand_base_i_c_i * &combined_inner_product0);
            points.push(u);

            scalars.push(rand_base_i);
            points.push(opening.delta);

            rand_base_i *= &rand_base;
            sg_rand_base_i *= &sg_rand_base;
        }

        // verify the equation
        let scalars: Vec<_> = scalars.iter().map(|x| x.into_repr()).collect();
        VariableBaseMSM::multi_scalar_mul(&points, &scalars) == G::Projective::zero()
    }
}

fn inner_prod<F: Field>(xs: &[F], ys: &[F]) -> F {
    let mut res = F::zero();
    for (&x, y) in xs.iter().zip(ys) {
        res += &(x * y);
    }
    res
}

<<<<<<< HEAD
pub trait Utils<F: Field> {
    /// This function "scales" (multiplies all the coefficients of) a polynomial with a scalar.
    fn scale(&self, elm: F) -> Self;
    /// Shifts all the coefficients to the right.
    fn shiftr(&self, size: usize) -> Self;
    /// `eval_polynomial(coeffs, x)` evaluates a polynomial given its coefficients `coeffs` and a point `x`.
    fn eval_polynomial(coeffs: &[F], x: F) -> F;
    /// This function evaluates polynomial in chunks.
    fn eval(&self, elm: F, size: usize) -> Vec<F>;
}

impl<F: Field> Utils<F> for DensePolynomial<F> {
    fn eval_polynomial(coeffs: &[F], x: F) -> F {
        // this uses https://en.wikipedia.org/wiki/Horner%27s_method
        let mut res = F::zero();
        for c in coeffs.iter().rev() {
            res *= &x;
            res += c;
        }
        res
    }

    fn scale(&self, elm: F) -> Self {
        let mut result = self.clone();
        for coeff in &mut result.coeffs {
            *coeff *= &elm
        }
        result
    }

    fn shiftr(&self, size: usize) -> Self {
        let mut result = vec![F::zero(); size];
        result.extend(self.coeffs.clone());
        DensePolynomial::<F>::from_coefficients_vec(result)
    }

    fn eval(&self, elm: F, size: usize) -> Vec<F> {
        (0..self.coeffs.len())
            .step_by(size)
            .map(|i| {
                Self::from_coefficients_slice(
                    &self.coeffs[i..if i + size > self.coeffs.len() {
                        self.coeffs.len()
                    } else {
                        i + size
                    }],
                )
                .evaluate(&elm)
            })
            .collect()
    }
}

fn commit_helper<G: CommitmentCurve>(
    scalars: &[Fr<G>],
    basis: &[G],
    is_zero: bool,
    max: Option<usize>,
) -> PolyComm<G> {
    let n = basis.len();
    let p = scalars.len();

    // committing all the segments without shifting
    let unshifted = if is_zero {
        Vec::new()
    } else {
        (0..p / n + if p % n != 0 { 1 } else { 0 })
            .map(|i| {
                VariableBaseMSM::multi_scalar_mul(
                    basis,
                    &scalars[i * n..p]
                        .iter()
                        .map(|s| s.into_repr())
                        .collect::<Vec<_>>(),
                )
                .into_affine()
            })
            .collect()
    };

    // committing only last segment shifted to the right edge of SRS
    let shifted = match max {
        None => None,
        Some(max) => {
            let start = max - (max % n);
            if is_zero || start >= p {
                Some(G::zero())
            } else if max % n == 0 {
                None
            } else {
                Some(
                    VariableBaseMSM::multi_scalar_mul(
                        &basis[n - (max % n)..],
                        &scalars[start..p]
                            .iter()
                            .map(|s| s.into_repr())
                            .collect::<Vec<_>>(),
                    )
                    .into_affine(),
                )
            }
        }
    };

    PolyComm::<G> { unshifted, shifted }
}

=======
>>>>>>> 1a600a84
//
// Tests
//

#[cfg(test)]
mod tests {
    use super::*;

<<<<<<< HEAD
    #[test]
    fn test_log2() {
        let tests = [
            (1, 0),
            (2, 1),
            (3, 2),
            (9, 4),
            (15, 4),
            (15430, 14),
            (usize::MAX, 64),
        ];
        for (d, expected_res) in tests.iter() {
            let res = ceil_log2(*d);
            println!("ceil(log2({})) = {}, expected = {}", d, res, expected_res);
        }
    }

=======
>>>>>>> 1a600a84
    use crate::srs::SRS;
    use array_init::array_init;
    use mina_curves::pasta::{fp::Fp, vesta::Affine as VestaG};
    use oracle::poseidon::PlonkSpongeConstantsBasic as SC;
    use oracle::{pasta::fq::params as spongeFqParams, sponge::DefaultFqSponge};
    use rand::{rngs::StdRng, SeedableRng};

    #[test]
    fn test_log2() {
        let tests = [
            (1, 0),
            (2, 1),
            (3, 2),
            (9, 4),
            (15, 4),
            (15430, 14),
            (usize::MAX, 64),
        ];
        for (d, expected_res) in tests.iter() {
            let res = ceil_log2(*d);
            println!("ceil(log2({})) = {}, expected = {}", d, res, expected_res);
        }
    }

    #[test]
    fn test_lagrange_commitments() {
        let n = 64;
        let domain = D::<Fp>::new(n).unwrap();

        let mut srs = SRS::<VestaG>::create(n);
        srs.add_lagrange_basis(domain);

        let expected_lagrange_commitments: Vec<_> = (0..n)
            .map(|i| {
                let mut e = vec![Fp::zero(); n];
                e[i] = Fp::one();
                let p = Evaluations::<Fp, D<Fp>>::from_vec_and_domain(e, domain).interpolate();
                let c = srs.commit_non_hiding(&p, None);
                assert!(c.shifted.is_none());
                assert_eq!(c.unshifted.len(), 1);
                c.unshifted[0]
            })
            .collect();

        let computed_lagrange_commitments = srs.lagrange_bases.get(&domain.size()).unwrap();
        for i in 0..n {
            assert_eq!(
                computed_lagrange_commitments[i],
                expected_lagrange_commitments[i]
            );
        }
    }

    #[test]
    fn test_opening_proof() {
        // create two polynomials
        let coeffs: [Fp; 10] = array_init(|i| Fp::from(i as u32));
        let poly1 = DensePolynomial::<Fp>::from_coefficients_slice(&coeffs);
        let poly2 = DensePolynomial::<Fp>::from_coefficients_slice(&coeffs[..5]);

        // create an SRS
        let srs = SRS::<VestaG>::create(20);
        let rng = &mut StdRng::from_seed([0u8; 32]);

        // commit the two polynomials (and upperbound the second one)
        let commitment = srs.commit(&poly1, None, rng);
        let upperbound = poly2.degree() + 1;
        let bounded_commitment = srs.commit(&poly2, Some(upperbound), rng);

        // create an aggregated opening proof
        let (u, v) = (Fp::rand(rng), Fp::rand(rng));
        let group_map = <VestaG as CommitmentCurve>::Map::setup();
        let sponge = DefaultFqSponge::<_, SC>::new(spongeFqParams());

        let polys = vec![
            (&poly1, None, commitment.1),
            (&poly2, Some(upperbound), bounded_commitment.1),
        ];
        let elm = vec![Fp::rand(rng), Fp::rand(rng)];

        let opening_proof = srs.open(&group_map, polys, &elm, v, u, sponge.clone(), rng);

        // evaluate the polynomials at these two points
        let poly1_chunked_evals = vec![
            poly1.eval(elm[0], srs.g.len()),
            poly1.eval(elm[1], srs.g.len()),
        ];

        fn sum(c: &[Fp]) -> Fp {
            c.iter().fold(Fp::zero(), |a, &b| a + b)
        }

        assert_eq!(sum(&poly1_chunked_evals[0]), poly1.evaluate(&elm[0]));
        assert_eq!(sum(&poly1_chunked_evals[1]), poly1.evaluate(&elm[1]));

        let poly2_chunked_evals = vec![
            poly2.eval(elm[0], srs.g.len()),
            poly2.eval(elm[1], srs.g.len()),
        ];

        assert_eq!(sum(&poly2_chunked_evals[0]), poly2.evaluate(&elm[0]));
        assert_eq!(sum(&poly2_chunked_evals[1]), poly2.evaluate(&elm[1]));

        // verify the proof
        let mut batch = vec![(
            sponge,
            elm.clone(),
            v,
            u,
            vec![
                (&commitment.0, poly1_chunked_evals.iter().collect(), None),
                (
                    &bounded_commitment.0,
                    poly2_chunked_evals.iter().collect(),
                    Some(upperbound),
                ),
            ],
            &opening_proof,
        )];

        assert!(srs.verify(&group_map, &mut batch, rng));
    }
}<|MERGE_RESOLUTION|>--- conflicted
+++ resolved
@@ -439,11 +439,7 @@
     }
 
     /// Turns a non-hiding polynomial commitment into a hidding polynomial commitment. Transforms each given `<a, G>` into `(<a, G> + wH, w)` with a random `w` per commitment.
-<<<<<<< HEAD
     pub fn mask(
-=======
-    fn mask(
->>>>>>> 1a600a84
         &self,
         c: PolyComm<G>,
         rng: &mut (impl RngCore + CryptoRng),
@@ -538,28 +534,20 @@
         max: Option<usize>,
     ) -> PolyComm<G> {
         let is_zero = plnm.evals.iter().all(|x| x.is_zero());
-<<<<<<< HEAD
         let basis =
             match self.lagrange_bases.get(&domain.size()) {
                 None => panic!("lagrange bases for size {} not found", domain.size()),
                 Some(v) => &v[..]
             };
         if domain.size == plnm.domain().size {
-            commit_helper(&plnm.evals[..], basis, is_zero, max)
+            Self::commit_helper(&plnm.evals[..], basis, is_zero, max)
         } else if domain.size < plnm.domain().size {
             let s = (plnm.domain().size / domain.size) as usize;
             let v : Vec<_> = (0..(domain.size as usize)).map(|i| plnm.evals[s * i]).collect();
-            commit_helper(&v[..], basis, is_zero, max)
+            Self::commit_helper(&v[..], basis, is_zero, max)
         } else {
             panic!("desired commitment domain size greater than evaluations' domain size")
         }
-=======
-        let basis = match self.lagrange_bases.get(&domain.size()) {
-            None => panic!("lagrange bases for size {} not found", domain.size()),
-            Some(v) => &v[..],
-        };
-        Self::commit_helper(&plnm.evals[..], basis, is_zero, max)
->>>>>>> 1a600a84
     }
 
     pub fn commit_evaluations(
@@ -1021,116 +1009,6 @@
     res
 }
 
-<<<<<<< HEAD
-pub trait Utils<F: Field> {
-    /// This function "scales" (multiplies all the coefficients of) a polynomial with a scalar.
-    fn scale(&self, elm: F) -> Self;
-    /// Shifts all the coefficients to the right.
-    fn shiftr(&self, size: usize) -> Self;
-    /// `eval_polynomial(coeffs, x)` evaluates a polynomial given its coefficients `coeffs` and a point `x`.
-    fn eval_polynomial(coeffs: &[F], x: F) -> F;
-    /// This function evaluates polynomial in chunks.
-    fn eval(&self, elm: F, size: usize) -> Vec<F>;
-}
-
-impl<F: Field> Utils<F> for DensePolynomial<F> {
-    fn eval_polynomial(coeffs: &[F], x: F) -> F {
-        // this uses https://en.wikipedia.org/wiki/Horner%27s_method
-        let mut res = F::zero();
-        for c in coeffs.iter().rev() {
-            res *= &x;
-            res += c;
-        }
-        res
-    }
-
-    fn scale(&self, elm: F) -> Self {
-        let mut result = self.clone();
-        for coeff in &mut result.coeffs {
-            *coeff *= &elm
-        }
-        result
-    }
-
-    fn shiftr(&self, size: usize) -> Self {
-        let mut result = vec![F::zero(); size];
-        result.extend(self.coeffs.clone());
-        DensePolynomial::<F>::from_coefficients_vec(result)
-    }
-
-    fn eval(&self, elm: F, size: usize) -> Vec<F> {
-        (0..self.coeffs.len())
-            .step_by(size)
-            .map(|i| {
-                Self::from_coefficients_slice(
-                    &self.coeffs[i..if i + size > self.coeffs.len() {
-                        self.coeffs.len()
-                    } else {
-                        i + size
-                    }],
-                )
-                .evaluate(&elm)
-            })
-            .collect()
-    }
-}
-
-fn commit_helper<G: CommitmentCurve>(
-    scalars: &[Fr<G>],
-    basis: &[G],
-    is_zero: bool,
-    max: Option<usize>,
-) -> PolyComm<G> {
-    let n = basis.len();
-    let p = scalars.len();
-
-    // committing all the segments without shifting
-    let unshifted = if is_zero {
-        Vec::new()
-    } else {
-        (0..p / n + if p % n != 0 { 1 } else { 0 })
-            .map(|i| {
-                VariableBaseMSM::multi_scalar_mul(
-                    basis,
-                    &scalars[i * n..p]
-                        .iter()
-                        .map(|s| s.into_repr())
-                        .collect::<Vec<_>>(),
-                )
-                .into_affine()
-            })
-            .collect()
-    };
-
-    // committing only last segment shifted to the right edge of SRS
-    let shifted = match max {
-        None => None,
-        Some(max) => {
-            let start = max - (max % n);
-            if is_zero || start >= p {
-                Some(G::zero())
-            } else if max % n == 0 {
-                None
-            } else {
-                Some(
-                    VariableBaseMSM::multi_scalar_mul(
-                        &basis[n - (max % n)..],
-                        &scalars[start..p]
-                            .iter()
-                            .map(|s| s.into_repr())
-                            .collect::<Vec<_>>(),
-                    )
-                    .into_affine(),
-                )
-            }
-        }
-    };
-
-    PolyComm::<G> { unshifted, shifted }
-}
-
-=======
->>>>>>> 1a600a84
 //
 // Tests
 //
@@ -1139,26 +1017,6 @@
 mod tests {
     use super::*;
 
-<<<<<<< HEAD
-    #[test]
-    fn test_log2() {
-        let tests = [
-            (1, 0),
-            (2, 1),
-            (3, 2),
-            (9, 4),
-            (15, 4),
-            (15430, 14),
-            (usize::MAX, 64),
-        ];
-        for (d, expected_res) in tests.iter() {
-            let res = ceil_log2(*d);
-            println!("ceil(log2({})) = {}, expected = {}", d, res, expected_res);
-        }
-    }
-
-=======
->>>>>>> 1a600a84
     use crate::srs::SRS;
     use array_init::array_init;
     use mina_curves::pasta::{fp::Fp, vesta::Affine as VestaG};
