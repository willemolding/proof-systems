--- conflicted
+++ resolved
@@ -1,102 +1,16 @@
-<<<<<<< HEAD
-use algebra::{bn_382, field_new, pasta, tweedle, BigInteger256, BigInteger384, SquareRootField};
-=======
 use ark_ff::{field_new, SquareRootField};
 use mina_curves::pasta::{Fp, Fq};
->>>>>>> c3883db4
 
 pub trait QnrField: SquareRootField {
     const QNR: Self;
 }
 
-<<<<<<< HEAD
-impl QnrField for bn_382::Fp {
-    // 7
-    const QNR: Self = field_new!(
-        Self,
-        BigInteger384([
-            0xffffffffffffffcf,
-            0xffffffb67daf6367,
-            0xdc87071c715188df,
-            0x718ba6243a5346c8,
-            0x4fa46fc531ce56d5,
-            0x1b21bac71c8e0dbc
-        ])
-    );
-}
-
-impl QnrField for bn_382::Fq {
-    // 7
-    const QNR: Self = field_new!(
-        Self,
-        BigInteger384([
-            0xffffffffffffffcf,
-            0xffffffb67daf6367,
-            0x7b5eb425ec6cb67f,
-            0x718ba6243a5346b6,
-            0x4fa46fc531ce56d5,
-            0x1b21bac71c8e0dbc
-        ])
-    );
-}
-
-impl QnrField for tweedle::Fp {
-    // 5
-    const QNR: Self = field_new!(
-        Self,
-        BigInteger256([
-            0x8388339ffffffed,
-            0xbcb60a12f74c5739,
-            0xffffffffffffffff,
-            0x3fffffffffffffff
-        ])
-    );
-}
-
-impl QnrField for tweedle::Fq {
-    // 5
-    const QNR: Self = field_new!(
-        Self,
-        BigInteger256([
-            0x30aef343ffffffed,
-            0xbcb60a132dafff0b,
-            0xffffffffffffffff,
-            0x3fffffffffffffff
-        ])
-    );
-}
-
-impl QnrField for pasta::Fp {
-    // 5
-    const QNR: Self = field_new!(
-        Self,
-        BigInteger256([
-            0xa1a55e68ffffffed,
-            0x74c2a54b4f4982f3,
-            0xfffffffffffffffd,
-            0x3fffffffffffffff
-        ])
-    );
-=======
 impl QnrField for Fp {
     // 5
     const QNR: Self = field_new!(Fp, "5");
->>>>>>> c3883db4
 }
 
 impl QnrField for Fq {
     // 5
-<<<<<<< HEAD
-    const QNR: Self = field_new!(
-        Self,
-        BigInteger256([
-            0x96bc8c8cffffffed,
-            0x74c2a54b49f7778e,
-            0xfffffffffffffffd,
-            0x3fffffffffffffff
-        ])
-    );
-=======
     const QNR: Self = field_new!(Fq, "5");
->>>>>>> c3883db4
 }