--- conflicted
+++ resolved
@@ -25,21 +25,14 @@
 use sprs::{CsMat, CsVecView};
 use algebra::{UniformRand, curves::{bn_382::g::{Affine, Bn_382GParameters}}, AffineCurve, Field};
 use protocol_dlog::{prover::{ProverProof}};
-<<<<<<< HEAD
-use commitment_dlog::{srs::SRS, commitment::{ceil_log2, product, b_poly_coefficients}};
-=======
 use commitment_dlog::{srs::SRS, commitment::{CommitmentCurve, ceil_log2, product, b_poly_coefficients}};
->>>>>>> 443a7d73
 use oracle::{marlin_sponge::{DefaultFrSponge, DefaultFqSponge}, poseidon::ArithmeticSpongeParams};
 use rand_core::{RngCore, OsRng};
 use std::{io, io::Write};
 use std::time::Instant;
 use colored::Colorize;
 use ff_fft::{DensePolynomial};
-<<<<<<< HEAD
-=======
 use groupmap::GroupMap;
->>>>>>> 443a7d73
 
 type Fr = <Affine as AffineCurve>::ScalarField;
 const MAX_SIZE: usize = 8;
@@ -75,11 +68,7 @@
     .append_outer_csvec(CsVecView::<Fr>::new_view(8, &[1, 2, 3], &[one, one, one]).unwrap())
     .append_outer_csvec(CsVecView::<Fr>::new_view(8, &[4, 6], &[one, one]).unwrap());
 
-<<<<<<< HEAD
-    let srs = SRS::create(40, rng);
-=======
     let srs = SRS::create(MAX_SIZE);
->>>>>>> 443a7d73
 
     let index = Index::<Affine>::create
     (
@@ -223,24 +212,15 @@
                 let chal_squareds = chals.iter().map(|x| x.square()).collect();
                 let s0 = product(chals.iter().map(|x| *x) ).inverse().unwrap();
                 let b = DensePolynomial::from_coefficients_vec(b_poly_coefficients(s0, &chal_squareds));
-<<<<<<< HEAD
-                index.srs.get_ref().commit_no_degree_bound(&b)
-            }.unwrap();
-=======
                 index.srs.get_ref().commit(&b, None)
             };
->>>>>>> 443a7d73
             ( chals, comm )
         };
 
         // add the proof to the batch
-<<<<<<< HEAD
-        batch.push(ProverProof::create::<DefaultFqSponge<Bn_382GParameters>, DefaultFrSponge<Fr>>(&witness, &index, vec![prev], rng).unwrap());
-=======
         batch.push(
             ProverProof::create::<DefaultFqSponge<Bn_382GParameters>, DefaultFrSponge<Fr>>(
                 &group_map, &witness, &index, vec![prev], rng).unwrap());
->>>>>>> 443a7d73
 
         print!("{:?}\r", test);
         io::stdout().flush().unwrap();
@@ -295,11 +275,7 @@
 
     let rng = &mut OsRng;
     // create proof
-<<<<<<< HEAD
-    match ProverProof::create::<DefaultFqSponge<Bn_382GParameters>, DefaultFrSponge<Fr>>(&witness, &index, vec![], rng)
-=======
     match ProverProof::create::<DefaultFqSponge<Bn_382GParameters>, DefaultFrSponge<Fr>>(&group_map, &witness, &index, vec![], rng)
->>>>>>> 443a7d73
     {
         Ok(_) => {panic!("Failure invalidating the witness")}
         _ => {}
