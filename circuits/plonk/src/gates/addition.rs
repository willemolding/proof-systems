/*****************************************************************************************************************

This source file implements non-special point (with distinct abscissas) Weierstrass curve addition

    (x2 - x1) * s = y2 - y1
    s * s = x1 + x2 + x3
    (x1 - x3) * s = y3 + y1

    =>

    (x2 - x1) * (y3 + y1) - (y1 - y2) * (x1 - x3)
    (x1 + x2 + x3) * (x1 - x3) * (x1 - x3) - (y3 + y1) * (y3 + y1)

constraint gate Plonk primitive. The constraint consists of two consecutive gates:

1. First gate constrains the point addition
2. Second gate constrains the abscissas distinctness check

Constraint equations on wires l, r, o, l_next, r_next, o_next where
l=y1, r=y2, o=y3, l_next=x1, r_next=x2, o_next=x3:

    (r_next - l_next) * (o + l) - (l - r) * (l_next - o_next) = 0
    (l_next + r_next + o_next) * (l_next - o_next) * (l_next - o_next) - (o + l) * (o + l) = 0

*****************************************************************************************************************/

use crate::gate::{CircuitGate, GateType};
use crate::wires::GateWires;
<<<<<<< HEAD
use algebra::FftField;
=======
use ark_ff::FftField;
>>>>>>> c3883db4

impl<F: FftField> CircuitGate<F> {
    pub fn create_add(wires: &[GateWires; 2]) -> Vec<Self> {
        vec![
            CircuitGate {
                typ: GateType::Add1,
                wires: wires[0],
                c: vec![],
            },
            CircuitGate {
                typ: GateType::Add2,
                wires: wires[1],
                c: vec![],
            },
        ]
    }

    pub fn verify_add1(&self, next: &Self, witness: &Vec<F>) -> bool {
        /*
            (r_next - l_next) * (o + l) - (l - r) * (l_next - o_next) = 0
            (l_next + r_next + o_next) * (l_next - o_next) * (l_next - o_next) - (o + l) * (o + l) = 0
        */

        self.typ == GateType::Add1
            && (witness[next.wires.r.0] - &witness[next.wires.l.0])
                * &(witness[self.wires.o.0] + &witness[self.wires.l.0])
                == (witness[self.wires.r.0] - &witness[self.wires.l.0])
                    * &(witness[next.wires.l.0] - &witness[next.wires.o.0])
            && (witness[next.wires.l.0] + &witness[next.wires.r.0] + &witness[next.wires.o.0])
                * &(witness[next.wires.l.0] - &witness[next.wires.o.0])
                * &(witness[next.wires.l.0] - &witness[next.wires.o.0])
                == (witness[self.wires.o.0] + &witness[self.wires.l.0])
                    * &(witness[self.wires.o.0] + &witness[self.wires.l.0])
    }

    pub fn verify_add2(&self, witness: &Vec<F>) -> bool {
        self.typ == GateType::Add2 && witness[self.wires.l.0] != witness[self.wires.o.0]
    }

    pub fn add1(&self) -> F {
        if self.typ == GateType::Add1 {
            F::one()
        } else {
            F::zero()
        }
    }
    pub fn add2(&self) -> F {
        if self.typ == GateType::Add2 {
            F::one()
        } else {
            F::zero()
        }
    }
}<|MERGE_RESOLUTION|>--- conflicted
+++ resolved
@@ -26,11 +26,7 @@
 
 use crate::gate::{CircuitGate, GateType};
 use crate::wires::GateWires;
-<<<<<<< HEAD
-use algebra::FftField;
-=======
 use ark_ff::FftField;
->>>>>>> c3883db4
 
 impl<F: FftField> CircuitGate<F> {
     pub fn create_add(wires: &[GateWires; 2]) -> Vec<Self> {
